--- conflicted
+++ resolved
@@ -13,11 +13,29 @@
     "python-multipart==0.0.20",
     "python-dotenv==1.1.1",
     "pytest>=8.4.1",
-<<<<<<< HEAD
     "black>=24.0.0",
     "isort>=5.13.0",
     "flake8>=7.0.0",
     "mypy>=1.8.0",
+    "httpx>=0.24.0",
+]
+
+[tool.pytest.ini_options]
+testpaths = ["backend/tests"]
+python_files = ["test_*.py", "*_test.py"]
+python_classes = ["Test*"]
+python_functions = ["test_*"]
+addopts = [
+    "-v",
+    "--tb=short",
+    "--strict-markers",
+    "--disable-warnings",
+]
+markers = [
+    "unit: Unit tests for individual components",
+    "integration: Integration tests for component interaction",
+    "api: API endpoint tests",
+    "slow: Tests that take a long time to run",
 ]
 
 [tool.black]
@@ -58,26 +76,4 @@
 warn_return_any = true
 warn_unused_configs = true
 disallow_untyped_defs = true
-exclude = ["chroma_db/"]
-=======
-    "httpx>=0.24.0",
-]
-
-[tool.pytest.ini_options]
-testpaths = ["backend/tests"]
-python_files = ["test_*.py", "*_test.py"]
-python_classes = ["Test*"]
-python_functions = ["test_*"]
-addopts = [
-    "-v",
-    "--tb=short",
-    "--strict-markers",
-    "--disable-warnings",
-]
-markers = [
-    "unit: Unit tests for individual components",
-    "integration: Integration tests for component interaction",
-    "api: API endpoint tests",
-    "slow: Tests that take a long time to run",
-]
->>>>>>> 9896b95b
+exclude = ["chroma_db/"]